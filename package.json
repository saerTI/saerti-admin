{
  "name": "cash-flow",
  "private": true,
  "version": "2.0.2",
  "type": "module",
  "scripts": {
    "dev": "vite",
    "build": "tsc -b && vite build",
    "lint": "eslint .",
    "preview": "vite preview"
  },
  "dependencies": {
    "@fullcalendar/core": "^6.1.15",
    "@fullcalendar/daygrid": "^6.1.15",
    "@fullcalendar/interaction": "^6.1.15",
    "@fullcalendar/list": "^6.1.15",
    "@fullcalendar/react": "^6.1.15",
    "@fullcalendar/timegrid": "^6.1.15",
    "@react-jvectormap/core": "^1.0.4",
    "@react-jvectormap/world": "^1.1.2",
    "apexcharts": "^4.1.0",
    "axios": "^1.8.4",
    "clsx": "^2.1.1",
    "flatpickr": "^4.6.13",
    "gsap": "^3.13.0",
<<<<<<< HEAD
    "lucide-react": "^0.542.0",
=======
    "html2canvas": "^1.4.1",
    "jspdf": "^3.0.1",
    "jspdf-autotable": "^5.0.2",
    "lucide-react": "^0.539.0",
>>>>>>> ffe32eb8
    "react": "^19.0.0",
    "react-apexcharts": "^1.7.0",
    "react-dnd": "^16.0.1",
    "react-dnd-html5-backend": "^16.0.1",
    "react-dom": "^19.0.0",
    "react-dropzone": "^14.3.5",
    "react-helmet-async": "^2.0.5",
    "react-router": "^7.1.5",
    "react-router-dom": "^7.4.1",
    "swiper": "^11.2.3",
    "tailwind-merge": "^3.0.1",
    "xlsx": "^0.18.5"
  },
  "devDependencies": {
    "@eslint/js": "^9.19.0",
    "@tailwindcss/postcss": "^4.0.8",
    "@types/jspdf": "^1.3.3",
    "@types/node": "^24.3.0",
    "@types/react": "^19.0.12",
    "@types/react-dom": "^19.0.4",
    "@vitejs/plugin-react": "^4.3.4",
    "eslint": "^9.19.0",
    "eslint-plugin-react-hooks": "^5.0.0",
    "eslint-plugin-react-refresh": "^0.4.18",
    "globals": "^15.14.0",
    "postcss": "^8.5.2",
    "tailwindcss": "^4.0.8",
    "typescript": "~5.7.2",
    "typescript-eslint": "^8.22.0",
    "vite": "^6.1.0",
    "vite-plugin-svgr": "^4.3.0"
  },
  "overrides": {
    "react-helmet-async": {
      "react": "^16.8.0 || ^17 || ^18 || ^19"
    },
    "@react-jvectormap/core": {
      "react": "^16.8.0 || ^17 || ^18 || ^19",
      "react-dom": "^16.8.0 || ^17 || ^18 || ^19"
    },
    "@react-jvectormap/world": {
      "react": "^16.8.0 || ^17 || ^18 || ^19",
      "react-dom": "^16.8.0 || ^17 || ^18 || ^19"
    }
  }
}<|MERGE_RESOLUTION|>--- conflicted
+++ resolved
@@ -23,14 +23,11 @@
     "clsx": "^2.1.1",
     "flatpickr": "^4.6.13",
     "gsap": "^3.13.0",
-<<<<<<< HEAD
     "lucide-react": "^0.542.0",
-=======
     "html2canvas": "^1.4.1",
     "jspdf": "^3.0.1",
     "jspdf-autotable": "^5.0.2",
     "lucide-react": "^0.539.0",
->>>>>>> ffe32eb8
     "react": "^19.0.0",
     "react-apexcharts": "^1.7.0",
     "react-dnd": "^16.0.1",
