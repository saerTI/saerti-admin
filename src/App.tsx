--- conflicted
+++ resolved
@@ -25,23 +25,6 @@
 import { ProjectDetails, ProjectForm, ProjectList } from "./pages/Projects";
 
 // Import placeholder components for Gastos pages
-<<<<<<< HEAD
-// These will need to be created
-import Cotizaciones from "./pages/Egresos/Cotizaciones";
-import Previsionales from "./pages/Egresos/Previsionales";
-import SubcontratosCredito from "./pages/Egresos/SubcontratosCredito";
-import SubcontratosContado from "./pages/Egresos/SubcontratosContado";
-import Remuneraciones from "./pages/Egresos/Remuneraciones";
-import GastosImprevistos from "./pages/Egresos/GastosImprevistos";
-import OrdenesCompra from "./pages/Egresos/OrdenesCompra";
-import EgresossIndex from "./pages/Egresos/EgresosIndex";
-import IngresosIndex from "./pages/Ingresos/IngresosIndex";
-import Factoring from "./pages/Egresos/Factoring";
-import CostosFijos from "./pages/Egresos/CostosFijos";
-import { IngresosForm } from "./pages/Ingresos/IngresosForm";
-import IngresosFormDetail from "./pages/Ingresos/IngresosDetail";
-import IngresosCategoryDetail from "./pages/Ingresos/IngresosCategoryDetail";
-=======
 
 import Cotizaciones from "./pages/Costs/Cotizaciones";
 import Previsionales from "./pages/Costs/Previsionales";
@@ -67,8 +50,10 @@
 import OrdenCompraForm from "./pages/Costs/OrdenCompraForm";
 import OrdenCompraEdicion from "./pages/Costs/OrdenCompraEdicion";
 
->>>>>>> ffe32eb8
-
+import { IngresosForm } from "./pages/Ingresos/IngresosForm";
+import IngresosFormDetail from "./pages/Ingresos/IngresosDetail";
+import IngresosCategoryDetail from "./pages/Ingresos/IngresosCategoryDetail";
+import IngresosIndex from "./pages/Ingresos/IngresosIndex";
 // import ServiciosAlimentacionHospedaje from "./pages/Gastos/ServiciosAlimentacionHospedaje";
 // import LeasingPagosMaquinaria from "./pages/Gastos/LeasingPagosMaquinaria";
 // import ContratosNotariales from "./pages/Gastos/ContratosNotariales";
@@ -416,7 +401,7 @@
             } />
             <Route path="/ingresos/index" element={
               <PrivateRoute>
-                <IncomeIndex />
+                <IngresosIndex />
               </PrivateRoute>
             } />
             <Route path="/ingresos/new" element={
