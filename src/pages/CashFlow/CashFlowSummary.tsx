<<<<<<< HEAD
// src/pages/CashFlow/CashFlowSummary.tsx
import React, { useState, useEffect } from 'react';
import ingresosApiService from '../../services/ingresosService';
=======
// src/pages/CashFlow/CashFlowSummary.tsx - Versión corregida sin conflictos de tipos
import React from 'react';
>>>>>>> ffe32eb8
import { formatCurrency } from '../../utils/formatters';
import { CashFlowItem, CashFlowSummary as CashFlowSummaryData } from '../../services/cashFlowService';

interface CashFlowSummaryProps {
  summary: CashFlowSummaryData;
  items: CashFlowItem[];
}

interface SummaryCardProps {
  title: string;
  value: string;
  icon: React.ReactNode;
  textColor?: string;
<<<<<<< HEAD
  icon?: React.ReactNode;
  isLoading?: boolean;
}

interface CashFlowSummaryProps {
  summary: {
    totalExpense: number;
    netCashFlow: number;
    previousPeriodChange: number;
  };
  items: Array<{
    id: number;
    date: string;
    description: string;
    category: string;
    amount: number;
    type: 'income' | 'expense';
  }>;
=======
  change?: number;
  subtitle?: string;
  trend?: 'up' | 'down' | 'stable';
>>>>>>> ffe32eb8
}

const SummaryCard: React.FC<SummaryCardProps> = ({ 
  title, 
  value, 
  icon, 
  textColor = "text-gray-800 dark:text-white/90",
<<<<<<< HEAD
  icon,
  isLoading = false
=======
  change,
  subtitle,
  trend
>>>>>>> ffe32eb8
}) => {
  const getTrendIcon = () => {
    if (!trend) return null;
    
    switch (trend) {
      case 'up':
        return (
          <svg className="w-4 h-4 text-green-500" fill="none" stroke="currentColor" viewBox="0 0 24 24">
            <path strokeLinecap="round" strokeLinejoin="round" strokeWidth={2} d="M7 17l10-10M7 7h10v10" />
          </svg>
        );
      case 'down':
        return (
          <svg className="w-4 h-4 text-red-500" fill="none" stroke="currentColor" viewBox="0 0 24 24">
            <path strokeLinecap="round" strokeLinejoin="round" strokeWidth={2} d="M17 7l-10 10M7 17h10V7" />
          </svg>
        );
      case 'stable':
        return (
          <svg className="w-4 h-4 text-gray-500" fill="none" stroke="currentColor" viewBox="0 0 24 24">
            <path strokeLinecap="round" strokeLinejoin="round" strokeWidth={2} d="M20 12H4" />
          </svg>
        );
      default:
        return null;
    }
  };

  return (
    <div className="rounded-xl border border-gray-200 bg-white p-5 shadow-sm dark:border-gray-800 dark:bg-white/[0.03]">
      <div className="flex items-start justify-between">
        <div className="flex h-12 w-12 items-center justify-center rounded-full bg-gray-100 dark:bg-gray-800">
          {icon}
        </div>
        {trend && (
          <div className="flex items-center">
            {getTrendIcon()}
          </div>
        )}
      </div>
      
      <div className="mt-4">
<<<<<<< HEAD
        {isLoading ? (
          <div className="h-8 w-24 animate-pulse rounded bg-gray-200 dark:bg-gray-700"></div>
        ) : (
          <h3 className={`text-2xl font-bold ${textColor}`}>{value}</h3>
        )}
        
        {!isLoading && change !== undefined && (
          <div className={`mt-1 flex items-center gap-1 ${getChangeColor()}`}>
            {getChangeIcon()}
            <span className="text-sm font-medium">
              {Math.abs(change).toFixed(1)}% vs. período anterior
=======
        <h4 className="text-sm font-medium text-gray-600 dark:text-gray-400">
          {title}
        </h4>
        <h3 className={`mt-1 text-2xl font-bold ${textColor}`}>
          {value}
        </h3>
        
        {subtitle && (
          <p className="text-xs text-gray-500 dark:text-gray-400 mt-1">
            {subtitle}
          </p>
        )}
        
        {change !== undefined && (
          <div className="mt-2 flex items-center gap-1">
            <span className={`text-xs font-medium ${change >= 0 ? 'text-green-500' : 'text-red-500'}`}>
              {change >= 0 ? '+' : ''}{change.toFixed(1)}%
            </span>
            <span className="text-xs text-gray-500">
              vs período anterior
>>>>>>> ffe32eb8
            </span>
          </div>
        )}
      </div>
    </div>
  );
};

<<<<<<< HEAD
const CashFlowSummary: React.FC<CashFlowSummaryProps> = ({ summary, items }) => {
  const [totalIncome, setTotalIncome] = useState<number>(0);
  const [isLoadingIncome, setIsLoadingIncome] = useState<boolean>(true);
  const [recentIngresos, setRecentIngresos] = useState<any[]>([]);
  const [isLoadingIngresos, setIsLoadingIngresos] = useState<boolean>(true);

  // Función para obtener el total de ingresos del servicio
  const fetchTotalIncome = async () => {
    try {
      setIsLoadingIncome(true);
      console.log('🔍 CashFlowSummary - Fetching income stats...');
      
      const response = await ingresosApiService.getIngresoStats();
      
      console.log('📊 CashFlowSummary - Response received:', response);
      console.log('📊 CashFlowSummary - Response.data:', response.data);
      console.log('📊 CashFlowSummary - Response.data.montoTotal:', response.data?.montoTotal);
      
      const totalValue = response.data?.montoTotal || 0;
      console.log('📊 CashFlowSummary - Final total value:', totalValue);
      
      setTotalIncome(totalValue);
    } catch (error) {
      console.error('❌ Error fetching total income:', error);
      setTotalIncome(0);
    } finally {
      setIsLoadingIncome(false);
    }
  };

  // Función para obtener los últimos 5 ingresos
  const fetchRecentIngresos = async () => {
    try {
      setIsLoadingIngresos(true);
      console.log('🔍 CashFlowSummary - Fetching recent ingresos...');
      
      const response = await ingresosApiService.getIngresos({
        limit: 5,
        sortBy: 'date',
        sortDirection: 'desc'
      });
      
      console.log('📊 CashFlowSummary - Recent ingresos response:', response);
      console.log('📊 CashFlowSummary - Response.data structure:', response.data);
      console.log('📊 CashFlowSummary - First item structure:', response.data?.[0]);
      
      // Log all fields of the first item to see the exact structure
      if (response.data && response.data.length > 0) {
        const firstItem = response.data[0];
        console.log('📊 Fields in first item:', Object.keys(firstItem));
        console.log('📊 First item full object:', firstItem);
      }
      
      setRecentIngresos(response.data || []);
    } catch (error) {
      console.error('❌ Error fetching recent ingresos:', error);
      setRecentIngresos([]);
    } finally {
      setIsLoadingIngresos(false);
    }
  };

  useEffect(() => {
    fetchTotalIncome();
    fetchRecentIngresos();
  }, []);

  // Calcular flujo neto y rentabilidad con el nuevo total de ingresos
  const netCashFlow = totalIncome - summary.totalExpense;
  const profitability = totalIncome > 0 ? Math.round((netCashFlow / totalIncome) * 100) : 0;

  return (
    <div className="grid grid-cols-1 gap-4 md:grid-cols-2 lg:grid-cols-3 xl:grid-cols-4">
      {/* Summary Cards */}
      <div className="col-span-1 md:col-span-2 lg:col-span-3 xl:col-span-4">
        <div className="grid grid-cols-1 gap-4 sm:grid-cols-2 lg:grid-cols-4">
          <SummaryCard
            title="Ingresos Totales"
            value={formatCurrency(totalIncome)}
            isLoading={isLoadingIncome}
            icon={
              <svg className="h-5 w-5 text-green-500" fill="none" viewBox="0 0 24 24" stroke="currentColor">
                <path strokeLinecap="round" strokeLinejoin="round" strokeWidth={2} d="M12 6v6m0 0v6m0-6h6m-6 0H6" />
              </svg>
            }
          />
          
          <SummaryCard
            title="Gastos Totales"
            value={formatCurrency(summary.totalExpense)}
            icon={
              <svg className="h-5 w-5 text-red-500" fill="none" viewBox="0 0 24 24" stroke="currentColor">
                <path strokeLinecap="round" strokeLinejoin="round" strokeWidth={2} d="M20 12H4" />
              </svg>
            }
          />
          
          <SummaryCard
            title="Flujo Neto"
            value={formatCurrency(netCashFlow)}
            change={summary.previousPeriodChange}
            textColor={netCashFlow >= 0 ? "text-green-500" : "text-red-500"}
            icon={
              <svg className="h-5 w-5 text-blue-500" fill="none" viewBox="0 0 24 24" stroke="currentColor">
                <path strokeLinecap="round" strokeLinejoin="round" strokeWidth={2} d="M13 7h8m0 0v8m0-8l-8 8-4-4-6 6" />
              </svg>
            }
          />
          
          <SummaryCard
            title="Rentabilidad"
            value={`${profitability}%`}
            icon={
              <svg className="h-5 w-5 text-purple-500" fill="none" viewBox="0 0 24 24" stroke="currentColor">
                <path strokeLinecap="round" strokeLinejoin="round" strokeWidth={2} d="M11 3.055A9.001 9.001 0 1020.945 13H11V3.055z" />
                <path strokeLinecap="round" strokeLinejoin="round" strokeWidth={2} d="M20.488 9H15V3.512A9.025 9.025 0 0120.488 9z" />
              </svg>
            }
          />
        </div>
=======
// Componente para categorías top (adaptado para solo gastos)
const TopCategoriesCard: React.FC<{ items: CashFlowItem[] }> = ({ items }) => {
  // Calcular categorías más importantes (solo gastos por ahora)
  const categoryTotals = items.reduce((acc, item) => {
    const key = item.category;
    if (!acc[key]) {
      acc[key] = {
        category: item.category,
        type: item.type,
        total: 0,
        count: 0
      };
    }
    acc[key].total += item.amount;
    acc[key].count += 1;
    return acc;
  }, {} as Record<string, any>);

  const topCategories = Object.values(categoryTotals)
    .sort((a: any, b: any) => b.total - a.total)
    .slice(0, 5);

  return (
    <div className="rounded-xl border border-gray-200 bg-white p-5 shadow-sm dark:border-gray-800 dark:bg-white/[0.03]">
      <h4 className="mb-4 text-lg font-semibold text-gray-800 dark:text-white/90">
        Top Categorías de Gastos
      </h4>
      
      <div className="space-y-3">
        {topCategories.map((cat: any, index) => (
          <div key={`${cat.category}-${index}`} className="flex items-center justify-between">
            <div className="flex items-center gap-3">
              <div className="w-3 h-3 rounded-full bg-red-500" />
              <div>
                <p className="text-sm font-medium text-gray-800 dark:text-white/90">
                  {cat.category}
                </p>
                <p className="text-xs text-gray-500">
                  {cat.count} transacciones
                </p>
              </div>
            </div>
            <div className="text-right">
              <p className="text-sm font-semibold text-red-600">
                {formatCurrency(cat.total)}
              </p>
            </div>
          </div>
        ))}
        
        {topCategories.length === 0 && (
          <div className="text-center py-4">
            <p className="text-sm text-gray-500">No hay datos disponibles</p>
          </div>
        )}
>>>>>>> ffe32eb8
      </div>
    </div>
  );
};

// Componente para análisis por tipo de datos (rediseñado para incluir ingresos futuros)
const DataTypeAnalysisCard: React.FC<{ items: CashFlowItem[], summary: CashFlowSummaryData }> = ({ items, summary }) => {
  // Análisis por estados (Real vs Proyectado)
  const stateAnalysis = items.reduce((acc, item) => {
    const state = item.state || 'actual';
    if (!acc[state]) {
      acc[state] = { income: 0, expense: 0, count: 0 };
    }
    
    if (item.type === 'income') {
      acc[state].income += item.amount;
    } else {
      acc[state].expense += item.amount;
    }
    acc[state].count += 1;
    return acc;
  }, {} as Record<string, any>);

  const getStateLabel = (state: string) => {
    switch (state) {
      case 'forecast': return 'Proyectado';
      case 'actual': return 'Real';
      case 'budget': return 'Presupuesto';
      default: return 'Otros';
    }
  };

  const getStateIcon = (state: string) => {
    switch (state) {
      case 'forecast': 
        return (
          <svg className="w-5 h-5 text-yellow-600" fill="none" stroke="currentColor" viewBox="0 0 24 24">
            <path strokeLinecap="round" strokeLinejoin="round" strokeWidth={2} d="M15 12a3 3 0 11-6 0 3 3 0 016 0z" />
            <path strokeLinecap="round" strokeLinejoin="round" strokeWidth={2} d="M2.458 12C3.732 7.943 7.523 5 12 5c4.478 0 8.268 2.943 9.542 7-1.274 4.057-5.064 7-9.542 7-4.477 0-8.268-2.943-9.542-7z" />
          </svg>
        );
      case 'actual': 
        return (
          <svg className="w-5 h-5 text-gray-600" fill="none" stroke="currentColor" viewBox="0 0 24 24">
            <path strokeLinecap="round" strokeLinejoin="round" strokeWidth={2} d="M9 12l2 2 4-4m6 2a9 9 0 11-18 0 9 9 0 0118 0z" />
          </svg>
        );
      case 'budget': 
        return (
          <svg className="w-5 h-5 text-blue-600" fill="none" stroke="currentColor" viewBox="0 0 24 24">
            <path strokeLinecap="round" strokeLinejoin="round" strokeWidth={2} d="M9 5H7a2 2 0 00-2 2v10a2 2 0 002 2h8a2 2 0 002-2V7a2 2 0 00-2-2h-2M9 5a2 2 0 002 2h2a2 2 0 002-2M9 5a2 2 0 012-2h2a2 2 0 012 2" />
          </svg>
        );
      default: 
        return (
          <svg className="w-5 h-5 text-gray-600" fill="none" stroke="currentColor" viewBox="0 0 24 24">
            <path strokeLinecap="round" strokeLinejoin="round" strokeWidth={2} d="M12 8v4l3 3m6-3a9 9 0 11-18 0 9 9 0 0118 0z" />
          </svg>
        );
    }
  };

  const getDescription = (state: string) => {
    switch (state) {
      case 'forecast': return 'Montos estimados o planificados';
      case 'actual': return 'Montos ya ejecutados';
      case 'budget': return 'Montos presupuestados';
      default: return 'Otros tipos de movimientos';
    }
  };

  const hasIncomes = summary.totalIncome > 0;

  return (
    <div className="rounded-xl border border-gray-200 bg-white p-5 shadow-sm dark:border-gray-800 dark:bg-white/[0.03]">
      <h4 className="mb-4 text-lg font-semibold text-gray-800 dark:text-white/90">
        Real vs Proyectado
      </h4>
      
<<<<<<< HEAD
      {/* Recent Ingresos */}
      <div className="col-span-1 md:col-span-2 lg:col-span-3 xl:col-span-4">
        <div className="rounded-xl border border-gray-200 bg-white px-5 pb-5 pt-6 shadow-sm dark:border-gray-800 dark:bg-white/[0.03]">
          <div className="flex items-center justify-between mb-6">
            <h4 className="text-xl font-semibold text-gray-800 dark:text-white/90">
              Últimos Ingresos
            </h4>
            {isLoadingIngresos && (
              <div className="h-4 w-4 animate-spin rounded-full border-2 border-blue-500 border-t-transparent"></div>
            )}
          </div>
          
          <div className="flex flex-col">
            <div className="grid grid-cols-3 rounded-sm bg-gray-100 dark:bg-gray-800 sm:grid-cols-5">
              <div className="p-2.5 text-sm font-medium text-gray-800 dark:text-white/90 xl:p-5">
                Fecha
=======
      <div className="space-y-4">
        {Object.entries(stateAnalysis).map(([state, data]: [string, any]) => (
          <div key={state} className="border border-gray-200 rounded-lg p-4 bg-gray-50/50">
            <div className="flex items-start justify-between mb-3">
              <div className="flex items-center gap-3">
                {getStateIcon(state)}
                <div>
                  <h5 className="font-medium text-gray-800">
                    {getStateLabel(state)}
                  </h5>
                  <p className="text-xs text-gray-500">
                    {getDescription(state)}
                  </p>
                </div>
>>>>>>> ffe32eb8
              </div>
              <span className="text-xs text-gray-500">
                {data.count} transacciones
              </span>
            </div>
            
            <div className="grid grid-cols-2 gap-4">
              <div className="text-center">
                <p className="text-xs text-gray-500 mb-1">Ingresos</p>
                <p className="font-semibold text-green-600">
                  {hasIncomes ? formatCurrency(data.income) : formatCurrency(0)}
                </p>
                {!hasIncomes && (
                  <p className="text-xs text-gray-400">Próximamente</p>
                )}
              </div>
              <div className="text-center">
                <p className="text-xs text-gray-500 mb-1">Gastos</p>
                <p className="font-semibold text-red-600">
                  {formatCurrency(data.expense)}
                </p>
              </div>
<<<<<<< HEAD
              <div className="hidden p-2.5 text-sm font-medium text-gray-800 dark:text-white/90 sm:block xl:p-5">
                Estado
=======
            </div>
            
            <div className="mt-3 pt-3 border-t border-gray-200">
              <div className="text-center">
                <p className="text-xs text-gray-500 mb-1">Balance Neto</p>
                <p className={`font-bold ${
                  data.income - data.expense >= 0 ? 'text-green-600' : 'text-red-600'
                }`}>
                  {formatCurrency(data.income - data.expense)}
                </p>
>>>>>>> ffe32eb8
              </div>
            </div>
          </div>
        ))}
        
        {Object.keys(stateAnalysis).length === 0 && (
          <div className="text-center py-4">
            <p className="text-sm text-gray-500">No hay datos disponibles</p>
          </div>
        )}
      </div>
    </div>
  );
};

const CashFlowSummary: React.FC<CashFlowSummaryProps> = ({ summary, items }) => {

  // Get recent transactions (reducido para vista general)
  const recentTransactions = [...items]
    .sort((a, b) => new Date(b.date).getTime() - new Date(a.date).getTime())
    .slice(0, 6); // ← Reducido para vista general

  // Calcular tendencias (por ahora solo para gastos)
  const calculateTrend = (current: number, previous?: number): 'up' | 'down' | 'stable' => {
    if (!previous) return 'stable';
    if (current > previous) return 'up';
    if (current < previous) return 'down';
    return 'stable';
  };

  return (
    <div className="space-y-6">
      {/* Summary Cards con Ingresos incluidos */}
      <div className="grid grid-cols-1 gap-4 sm:grid-cols-2 lg:grid-cols-5">
        <SummaryCard
          title="Ingresos Totales"
          value={formatCurrency(summary.totalIncome)} // Por ahora será $0
          subtitle={summary.forecastIncome && summary.forecastIncome > 0 ? `Proyectado: ${formatCurrency(summary.forecastIncome)}` : "Próximamente disponible"}
          trend={summary.totalIncome > 0 ? 'up' : 'stable'}
          textColor="text-green-500"
          icon={
            <svg className="h-6 w-6 text-green-500" fill="none" viewBox="0 0 24 24" stroke="currentColor">
              <path strokeLinecap="round" strokeLinejoin="round" strokeWidth={2} d="M12 6v6m0 0v6m0-6h6m-6 0H6" />
            </svg>
          }
        />
        
        <SummaryCard
          title="Gastos Totales"
          value={formatCurrency(summary.totalExpense)}
          subtitle={summary.forecastExpense ? `Proyectado: ${formatCurrency(summary.forecastExpense)}` : undefined}
          trend={calculateTrend(summary.totalExpense, summary.forecastExpense)}
          textColor="text-red-500"
          icon={
            <svg className="h-6 w-6 text-red-500" fill="none" viewBox="0 0 24 24" stroke="currentColor">
              <path strokeLinecap="round" strokeLinejoin="round" strokeWidth={2} d="M20 12H4" />
            </svg>
          }
        />
        
        <SummaryCard
          title="Flujo Neto"
          value={formatCurrency(summary.netCashFlow)}
          change={summary.previousPeriodChange}
          textColor={summary.netCashFlow >= 0 ? "text-green-500" : "text-red-500"}
          trend={summary.netCashFlow >= 0 ? 'up' : 'down'}
          subtitle={summary.totalIncome === 0 ? "Solo gastos por ahora" : "Balance del período"}
          icon={
            <svg className="h-6 w-6 text-blue-500" fill="none" viewBox="0 0 24 24" stroke="currentColor">
              <path strokeLinecap="round" strokeLinejoin="round" strokeWidth={2} d="M13 7h8m0 0v8m0-8l-8 8-4-4-6 6" />
            </svg>
          }
        />
        
        <SummaryCard
          title="Gastos Pendientes"
          value={summary.pendingItems.toString()}
          subtitle="Items por procesar"
          icon={
            <svg className="h-6 w-6 text-yellow-500" fill="none" viewBox="0 0 24 24" stroke="currentColor">
              <path strokeLinecap="round" strokeLinejoin="round" strokeWidth={2} d="M12 8v4l3 3m6-3a9 9 0 11-18 0 9 9 0 0118 0z" />
            </svg>
          }
        />
        
        <SummaryCard
          title="Total Transacciones"
          value={summary.totalItems.toString()}
          subtitle="Registros en el período"
          icon={
            <svg className="h-6 w-6 text-purple-500" fill="none" viewBox="0 0 24 24" stroke="currentColor">
              <path strokeLinecap="round" strokeLinejoin="round" strokeWidth={2} d="M9 5H7a2 2 0 00-2 2v10a2 2 0 002 2h8a2 2 0 002-2V7a2 2 0 00-2-2h-2M9 5a2 2 0 002 2h2a2 2 0 002-2M9 5a2 2 0 012-2h2a2 2 0 012 2" />
            </svg>
          }
        />
      </div>

      {/* Segunda fila de información detallada */}
      <div className="grid grid-cols-1 gap-4 lg:grid-cols-3">
        {/* Top Categorías */}
        <TopCategoriesCard items={items} />
        
        {/* Análisis Real vs Proyectado */}
        <DataTypeAnalysisCard items={items} summary={summary} />
        
        {/* Quick Stats adaptado para solo gastos */}
        <div className="rounded-xl border border-gray-200 bg-white p-5 shadow-sm dark:border-gray-800 dark:bg-white/[0.03]">
          <h4 className="mb-4 text-lg font-semibold text-gray-800 dark:text-white/90">
            Estadísticas Rápidas
          </h4>
          
          <div className="space-y-4">
            <div className="flex justify-between items-center">
              <span className="text-sm text-gray-600">Total de Transacciones</span>
              <span className="font-semibold text-gray-800 dark:text-white/90">
                {items.length}
              </span>
            </div>
            
            <div className="flex justify-between items-center">
              <span className="text-sm text-gray-600">Promedio de Gastos</span>
              <span className="font-semibold text-red-600">
                {formatCurrency(
                  items.length > 0
                    ? items.reduce((sum, i) => sum + i.amount, 0) / items.length
                    : 0
                )}
              </span>
            </div>
            
            <div className="flex justify-between items-center">
              <span className="text-sm text-gray-600">Gasto Máximo</span>
              <span className="font-semibold text-red-600">
                {formatCurrency(
                  items.length > 0
                    ? Math.max(...items.map(i => i.amount))
                    : 0
                )}
              </span>
            </div>
            
            <div className="pt-2 border-t border-gray-200">
              <div className="flex justify-between items-center">
                <span className="text-sm text-gray-600">Categorías Únicas</span>
                <span className="font-semibold text-blue-600">
                  {new Set(items.map(i => i.category)).size}
                </span>
              </div>
            </div>
            
<<<<<<< HEAD
            {isLoadingIngresos ? (
              // Loading skeleton
              Array.from({ length: 5 }).map((_, index) => (
                <div 
                  key={index}
                  className="grid grid-cols-3 border-b border-gray-200 dark:border-gray-700 sm:grid-cols-5"
                >
                  <div className="flex items-center p-2.5 xl:p-5">
                    <div className="h-4 w-20 animate-pulse rounded bg-gray-200 dark:bg-gray-700"></div>
                  </div>
                  <div className="flex items-center p-2.5 xl:p-5">
                    <div className="h-4 w-32 animate-pulse rounded bg-gray-200 dark:bg-gray-700"></div>
                  </div>
                  <div className="hidden items-center p-2.5 sm:flex xl:p-5">
                    <div className="h-4 w-24 animate-pulse rounded bg-gray-200 dark:bg-gray-700"></div>
                  </div>
                  <div className="hidden items-center p-2.5 sm:flex xl:p-5">
                    <div className="h-4 w-16 animate-pulse rounded bg-gray-200 dark:bg-gray-700"></div>
                  </div>
                  <div className="flex items-center p-2.5 xl:p-5">
                    <div className="h-4 w-20 animate-pulse rounded bg-gray-200 dark:bg-gray-700"></div>
                  </div>
                </div>
              ))
            ) : recentIngresos.length > 0 ? (
              recentIngresos.map((ingreso) => (
                <div 
                  key={ingreso.id}
                  className="grid grid-cols-3 border-b border-gray-200 dark:border-gray-700 sm:grid-cols-5"
                >
                  <div className="flex items-center p-2.5 xl:p-5">
                    <p className="text-gray-800 dark:text-white/90">
                      {new Date(ingreso.date).toLocaleDateString()}
                    </p>
                  </div>
                  
                  <div className="flex items-center p-2.5 xl:p-5">
                    <p className="text-gray-800 dark:text-white/90">{ingreso.ep_detail}</p>
                  </div>
                  
                  <div className="hidden items-center p-2.5 sm:flex xl:p-5">
                    <p className="text-gray-800 dark:text-white/90">{ingreso.category_name || 'Sin categoría'}</p>
                  </div>
                  
                  <div className="hidden items-center p-2.5 sm:flex xl:p-5">
                    <span className={`rounded-full px-2 py-1 text-xs font-medium ${
                      ingreso.payment_status === 'pagado' 
                        ? 'bg-green-100 text-green-800 dark:bg-green-800 dark:text-green-100'
                        : ingreso.payment_status === 'pendiente'
                        ? 'bg-yellow-100 text-yellow-800 dark:bg-yellow-800 dark:text-yellow-100'
                        : 'bg-red-100 text-red-800 dark:bg-red-800 dark:text-red-100'
                    }`}>
                      {ingreso.payment_status}
                    </span>
                  </div>
                  
                  <div className="flex items-center p-2.5 xl:p-5">
                    <p className="text-green-500 font-medium">
                      + {formatCurrency(ingreso.total_amount)}
                    </p>
                  </div>
=======
            <div className="flex justify-between items-center">
              <span className="text-sm text-gray-600">Fuentes de Datos</span>
              <span className="font-semibold text-purple-600">
                {new Set(items.map(i => i.source_type)).size}
              </span>
            </div>
          </div>
        </div>
      </div>
      
      {/* Transacciones Recientes - Diseño más limpio */}
      <div className="rounded-xl border border-gray-200 bg-white shadow-sm dark:border-gray-800 dark:bg-white/[0.03] overflow-hidden">
        <div className="px-6 py-4 border-b border-gray-100 dark:border-gray-700">
          <div className="flex items-center justify-between">
            <h4 className="text-xl font-semibold text-gray-800 dark:text-white/90">
              Transacciones Recientes
            </h4>
            <div className="flex items-center gap-3">
              <span className="text-sm text-gray-500">
                Últimas {recentTransactions.length} de {items.length}
              </span>
              <a 
                href="#"
                onClick={(e) => {
                  e.preventDefault();
                  // Aquí podrías hacer scroll a la tab de detalles o cambiar la tab activa
                }}
                className="text-sm text-blue-600 hover:text-blue-700 font-medium"
              >
                Ver todas →
              </a>
            </div>
          </div>
        </div>
        
        <div className="divide-y divide-gray-100 dark:divide-gray-700">
          {recentTransactions.map((transaction) => (
            <div 
              key={transaction.id}
              className="px-6 py-4 hover:bg-gray-50 dark:hover:bg-gray-800/30 transition-colors"
            >
              <div className="flex items-center justify-between">
                <div className="flex-1 min-w-0">
                  <div className="flex items-center gap-3 mb-1">
                    <p className="text-sm font-medium text-gray-900 dark:text-white truncate">
                      {transaction.description}
                    </p>
                    {transaction.state && (
                      <span className={`inline-flex items-center px-2 py-0.5 rounded-full text-xs font-medium ${
                        transaction.state === 'actual'
                          ? 'bg-green-100 text-green-800 dark:bg-green-900/30 dark:text-green-400'
                          : transaction.state === 'forecast'
                          ? 'bg-yellow-100 text-yellow-800 dark:bg-yellow-900/30 dark:text-yellow-400'
                          : 'bg-blue-100 text-blue-800 dark:bg-blue-900/30 dark:text-blue-400'
                      }`}>
                        {transaction.state === 'actual' ? 'Real' : 
                         transaction.state === 'forecast' ? 'Proyectado' : 'Presupuesto'}
                      </span>
                    )}
                  </div>
                  
                  <div className="flex items-center gap-4 text-sm text-gray-500">
                    <span>{new Date(transaction.date).toLocaleDateString()}</span>
                    <span className="px-2 py-1 bg-gray-100 dark:bg-gray-700 rounded text-xs">
                      {transaction.category}
                    </span>
                    {transaction.cost_center_name && (
                      <span className="truncate">{transaction.cost_center_name}</span>
                    )}
                    {transaction.source_type && (
                      <span className="text-xs opacity-75">• {transaction.source_type}</span>
                    )}
                  </div>
                </div>
                
                <div className="ml-4 flex-shrink-0 text-right">
                  <p className="text-sm font-semibold text-red-600">
                    -{formatCurrency(transaction.amount)}
                  </p>
>>>>>>> ffe32eb8
                </div>
              ))
            ) : (
              <div className="flex items-center justify-center p-8">
                <p className="text-gray-500 dark:text-gray-400">No hay ingresos recientes</p>
              </div>
<<<<<<< HEAD
            )}
          </div>
=======
            </div>
          ))}
          
          {recentTransactions.length === 0 && (
            <div className="px-6 py-8 text-center">
              <div className="mx-auto h-12 w-12 text-gray-400 mb-4">
                <svg fill="none" stroke="currentColor" viewBox="0 0 24 24">
                  <path strokeLinecap="round" strokeLinejoin="round" strokeWidth={1} d="M9 5H7a2 2 0 00-2 2v10a2 2 0 002 2h8a2 2 0 002-2V7a2 2 0 00-2-2h-2M9 5a2 2 0 002 2h2a2 2 0 002-2M9 5a2 2 0 012-2h2a2 2 0 012 2" />
                </svg>
              </div>
              <h3 className="text-sm font-medium text-gray-900 dark:text-white mb-1">
                No hay transacciones
              </h3>
              <p className="text-sm text-gray-500">
                No se encontraron movimientos para el período seleccionado.
              </p>
            </div>
          )}
>>>>>>> ffe32eb8
        </div>
      </div>
    </div>
  );
};

export default CashFlowSummary;<|MERGE_RESOLUTION|>--- conflicted
+++ resolved
@@ -1,11 +1,6 @@
-<<<<<<< HEAD
 // src/pages/CashFlow/CashFlowSummary.tsx
 import React, { useState, useEffect } from 'react';
 import ingresosApiService from '../../services/ingresosService';
-=======
-// src/pages/CashFlow/CashFlowSummary.tsx - Versión corregida sin conflictos de tipos
-import React from 'react';
->>>>>>> ffe32eb8
 import { formatCurrency } from '../../utils/formatters';
 import { CashFlowItem, CashFlowSummary as CashFlowSummaryData } from '../../services/cashFlowService';
 
@@ -19,49 +14,23 @@
   value: string;
   icon: React.ReactNode;
   textColor?: string;
-<<<<<<< HEAD
-  icon?: React.ReactNode;
   isLoading?: boolean;
-}
-
-interface CashFlowSummaryProps {
-  summary: {
-    totalExpense: number;
-    netCashFlow: number;
-    previousPeriodChange: number;
-  };
-  items: Array<{
-    id: number;
-    date: string;
-    description: string;
-    category: string;
-    amount: number;
-    type: 'income' | 'expense';
-  }>;
-=======
+  trend?: 'up' | 'down' | 'stable';
   change?: number;
-  subtitle?: string;
-  trend?: 'up' | 'down' | 'stable';
->>>>>>> ffe32eb8
 }
 
 const SummaryCard: React.FC<SummaryCardProps> = ({ 
   title, 
   value, 
-  icon, 
   textColor = "text-gray-800 dark:text-white/90",
-<<<<<<< HEAD
   icon,
-  isLoading = false
-=======
-  change,
-  subtitle,
-  trend
->>>>>>> ffe32eb8
+  isLoading = false,
+  trend,
+  change
 }) => {
   const getTrendIcon = () => {
     if (!trend) return null;
-    
+
     switch (trend) {
       case 'up':
         return (
@@ -85,6 +54,10 @@
         return null;
     }
   };
+
+  function getChangeIcon(): React.ReactNode {
+    throw new Error('Function not implemented.');
+  }
 
   return (
     <div className="rounded-xl border border-gray-200 bg-white p-5 shadow-sm dark:border-gray-800 dark:bg-white/[0.03]">
@@ -100,7 +73,6 @@
       </div>
       
       <div className="mt-4">
-<<<<<<< HEAD
         {isLoading ? (
           <div className="h-8 w-24 animate-pulse rounded bg-gray-200 dark:bg-gray-700"></div>
         ) : (
@@ -108,32 +80,10 @@
         )}
         
         {!isLoading && change !== undefined && (
-          <div className={`mt-1 flex items-center gap-1 ${getChangeColor()}`}>
+          <div className={`mt-1 flex items-center gap-1 ${getChangeIcon()}`}>
             {getChangeIcon()}
             <span className="text-sm font-medium">
               {Math.abs(change).toFixed(1)}% vs. período anterior
-=======
-        <h4 className="text-sm font-medium text-gray-600 dark:text-gray-400">
-          {title}
-        </h4>
-        <h3 className={`mt-1 text-2xl font-bold ${textColor}`}>
-          {value}
-        </h3>
-        
-        {subtitle && (
-          <p className="text-xs text-gray-500 dark:text-gray-400 mt-1">
-            {subtitle}
-          </p>
-        )}
-        
-        {change !== undefined && (
-          <div className="mt-2 flex items-center gap-1">
-            <span className={`text-xs font-medium ${change >= 0 ? 'text-green-500' : 'text-red-500'}`}>
-              {change >= 0 ? '+' : ''}{change.toFixed(1)}%
-            </span>
-            <span className="text-xs text-gray-500">
-              vs período anterior
->>>>>>> ffe32eb8
             </span>
           </div>
         )}
@@ -142,7 +92,201 @@
   );
 };
 
-<<<<<<< HEAD
+// Componente para categorías top (adaptado para solo gastos)
+const TopCategoriesCard: React.FC<{ items: CashFlowItem[] }> = ({ items }) => {
+  // Calcular categorías más importantes (solo gastos por ahora)
+  const categoryTotals = items.reduce((acc, item) => {
+    const key = item.category;
+    if (!acc[key]) {
+      acc[key] = {
+        category: item.category,
+        type: item.type,
+        total: 0,
+        count: 0
+      };
+    }
+    acc[key].total += item.amount;
+    acc[key].count += 1;
+    return acc;
+  }, {} as Record<string, any>);
+
+  const topCategories = Object.values(categoryTotals)
+    .sort((a: any, b: any) => b.total - a.total)
+    .slice(0, 5);
+
+  return (
+    <div className="rounded-xl border border-gray-200 bg-white p-5 shadow-sm dark:border-gray-800 dark:bg-white/[0.03]">
+      <h4 className="mb-4 text-lg font-semibold text-gray-800 dark:text-white/90">
+        Top Categorías de Gastos
+      </h4>
+      
+      <div className="space-y-3">
+        {topCategories.map((cat: any, index) => (
+          <div key={`${cat.category}-${index}`} className="flex items-center justify-between">
+            <div className="flex items-center gap-3">
+              <div className="w-3 h-3 rounded-full bg-red-500" />
+              <div>
+                <p className="text-sm font-medium text-gray-800 dark:text-white/90">
+                  {cat.category}
+                </p>
+                <p className="text-xs text-gray-500">
+                  {cat.count} transacciones
+                </p>
+              </div>
+            </div>
+            <div className="text-right">
+              <p className="text-sm font-semibold text-red-600">
+                {formatCurrency(cat.total)}
+              </p>
+            </div>
+          </div>
+        ))}
+        
+        {topCategories.length === 0 && (
+          <div className="text-center py-4">
+            <p className="text-sm text-gray-500">No hay datos disponibles</p>
+          </div>
+        )}
+      </div>
+    </div>
+  );
+};
+
+// Componente para análisis por tipo de datos (rediseñado para incluir ingresos futuros)
+const DataTypeAnalysisCard: React.FC<{ items: CashFlowItem[], summary: CashFlowSummaryData }> = ({ items, summary }) => {
+  // Análisis por estados (Real vs Proyectado)
+  const stateAnalysis = items.reduce((acc, item) => {
+    const state = item.state || 'actual';
+    if (!acc[state]) {
+      acc[state] = { income: 0, expense: 0, count: 0 };
+    }
+    
+    if (item.type === 'income') {
+      acc[state].income += item.amount;
+    } else {
+      acc[state].expense += item.amount;
+    }
+    acc[state].count += 1;
+    return acc;
+  }, {} as Record<string, any>);
+
+  const getStateLabel = (state: string) => {
+    switch (state) {
+      case 'forecast': return 'Proyectado';
+      case 'actual': return 'Real';
+      case 'budget': return 'Presupuesto';
+      default: return 'Otros';
+    }
+  };
+
+  const getStateIcon = (state: string) => {
+    switch (state) {
+      case 'forecast': 
+        return (
+          <svg className="w-5 h-5 text-yellow-600" fill="none" stroke="currentColor" viewBox="0 0 24 24">
+            <path strokeLinecap="round" strokeLinejoin="round" strokeWidth={2} d="M15 12a3 3 0 11-6 0 3 3 0 016 0z" />
+            <path strokeLinecap="round" strokeLinejoin="round" strokeWidth={2} d="M2.458 12C3.732 7.943 7.523 5 12 5c4.478 0 8.268 2.943 9.542 7-1.274 4.057-5.064 7-9.542 7-4.477 0-8.268-2.943-9.542-7z" />
+          </svg>
+        );
+      case 'actual': 
+        return (
+          <svg className="w-5 h-5 text-gray-600" fill="none" stroke="currentColor" viewBox="0 0 24 24">
+            <path strokeLinecap="round" strokeLinejoin="round" strokeWidth={2} d="M9 12l2 2 4-4m6 2a9 9 0 11-18 0 9 9 0 0118 0z" />
+          </svg>
+        );
+      case 'budget': 
+        return (
+          <svg className="w-5 h-5 text-blue-600" fill="none" stroke="currentColor" viewBox="0 0 24 24">
+            <path strokeLinecap="round" strokeLinejoin="round" strokeWidth={2} d="M9 5H7a2 2 0 00-2 2v10a2 2 0 002 2h8a2 2 0 002-2V7a2 2 0 00-2-2h-2M9 5a2 2 0 002 2h2a2 2 0 002-2M9 5a2 2 0 012-2h2a2 2 0 012 2" />
+          </svg>
+        );
+      default: 
+        return (
+          <svg className="w-5 h-5 text-gray-600" fill="none" stroke="currentColor" viewBox="0 0 24 24">
+            <path strokeLinecap="round" strokeLinejoin="round" strokeWidth={2} d="M12 8v4l3 3m6-3a9 9 0 11-18 0 9 9 0 0118 0z" />
+          </svg>
+        );
+    }
+  };
+
+  const getDescription = (state: string) => {
+    switch (state) {
+      case 'forecast': return 'Montos estimados o planificados';
+      case 'actual': return 'Montos ya ejecutados';
+      case 'budget': return 'Montos presupuestados';
+      default: return 'Otros tipos de movimientos';
+    }
+  };
+
+  const hasIncomes = summary.totalIncome > 0;
+
+  return (
+    <div className="rounded-xl border border-gray-200 bg-white p-5 shadow-sm dark:border-gray-800 dark:bg-white/[0.03]">
+      <h4 className="mb-4 text-lg font-semibold text-gray-800 dark:text-white/90">
+        Real vs Proyectado
+      </h4>
+      
+      <div className="space-y-4">
+        {Object.entries(stateAnalysis).map(([state, data]: [string, any]) => (
+          <div key={state} className="border border-gray-200 rounded-lg p-4 bg-gray-50/50">
+            <div className="flex items-start justify-between mb-3">
+              <div className="flex items-center gap-3">
+                {getStateIcon(state)}
+                <div>
+                  <h5 className="font-medium text-gray-800">
+                    {getStateLabel(state)}
+                  </h5>
+                  <p className="text-xs text-gray-500">
+                    {getDescription(state)}
+                  </p>
+                </div>
+              </div>
+              <span className="text-xs text-gray-500">
+                {data.count} transacciones
+              </span>
+            </div>
+            
+            <div className="grid grid-cols-2 gap-4">
+              <div className="text-center">
+                <p className="text-xs text-gray-500 mb-1">Ingresos</p>
+                <p className="font-semibold text-green-600">
+                  {hasIncomes ? formatCurrency(data.income) : formatCurrency(0)}
+                </p>
+                {!hasIncomes && (
+                  <p className="text-xs text-gray-400">Próximamente</p>
+                )}
+              </div>
+              <div className="text-center">
+                <p className="text-xs text-gray-500 mb-1">Gastos</p>
+                <p className="font-semibold text-red-600">
+                  {formatCurrency(data.expense)}
+                </p>
+              </div>
+            </div>
+            
+            <div className="mt-3 pt-3 border-t border-gray-200">
+              <div className="text-center">
+                <p className="text-xs text-gray-500 mb-1">Balance Neto</p>
+                <p className={`font-bold ${
+                  data.income - data.expense >= 0 ? 'text-green-600' : 'text-red-600'
+                }`}>
+                  {formatCurrency(data.income - data.expense)}
+                </p>
+              </div>
+            </div>
+          </div>
+        ))}
+        
+        {Object.keys(stateAnalysis).length === 0 && (
+          <div className="text-center py-4">
+            <p className="text-sm text-gray-500">No hay datos disponibles</p>
+          </div>
+        )}
+      </div>
+    </div>
+  );
+};
+
 const CashFlowSummary: React.FC<CashFlowSummaryProps> = ({ summary, items }) => {
   const [totalIncome, setTotalIncome] = useState<number>(0);
   const [isLoadingIncome, setIsLoadingIncome] = useState<boolean>(true);
@@ -263,143 +407,8 @@
             }
           />
         </div>
-=======
-// Componente para categorías top (adaptado para solo gastos)
-const TopCategoriesCard: React.FC<{ items: CashFlowItem[] }> = ({ items }) => {
-  // Calcular categorías más importantes (solo gastos por ahora)
-  const categoryTotals = items.reduce((acc, item) => {
-    const key = item.category;
-    if (!acc[key]) {
-      acc[key] = {
-        category: item.category,
-        type: item.type,
-        total: 0,
-        count: 0
-      };
-    }
-    acc[key].total += item.amount;
-    acc[key].count += 1;
-    return acc;
-  }, {} as Record<string, any>);
-
-  const topCategories = Object.values(categoryTotals)
-    .sort((a: any, b: any) => b.total - a.total)
-    .slice(0, 5);
-
-  return (
-    <div className="rounded-xl border border-gray-200 bg-white p-5 shadow-sm dark:border-gray-800 dark:bg-white/[0.03]">
-      <h4 className="mb-4 text-lg font-semibold text-gray-800 dark:text-white/90">
-        Top Categorías de Gastos
-      </h4>
-      
-      <div className="space-y-3">
-        {topCategories.map((cat: any, index) => (
-          <div key={`${cat.category}-${index}`} className="flex items-center justify-between">
-            <div className="flex items-center gap-3">
-              <div className="w-3 h-3 rounded-full bg-red-500" />
-              <div>
-                <p className="text-sm font-medium text-gray-800 dark:text-white/90">
-                  {cat.category}
-                </p>
-                <p className="text-xs text-gray-500">
-                  {cat.count} transacciones
-                </p>
-              </div>
-            </div>
-            <div className="text-right">
-              <p className="text-sm font-semibold text-red-600">
-                {formatCurrency(cat.total)}
-              </p>
-            </div>
-          </div>
-        ))}
-        
-        {topCategories.length === 0 && (
-          <div className="text-center py-4">
-            <p className="text-sm text-gray-500">No hay datos disponibles</p>
-          </div>
-        )}
->>>>>>> ffe32eb8
       </div>
-    </div>
-  );
-};
-
-// Componente para análisis por tipo de datos (rediseñado para incluir ingresos futuros)
-const DataTypeAnalysisCard: React.FC<{ items: CashFlowItem[], summary: CashFlowSummaryData }> = ({ items, summary }) => {
-  // Análisis por estados (Real vs Proyectado)
-  const stateAnalysis = items.reduce((acc, item) => {
-    const state = item.state || 'actual';
-    if (!acc[state]) {
-      acc[state] = { income: 0, expense: 0, count: 0 };
-    }
-    
-    if (item.type === 'income') {
-      acc[state].income += item.amount;
-    } else {
-      acc[state].expense += item.amount;
-    }
-    acc[state].count += 1;
-    return acc;
-  }, {} as Record<string, any>);
-
-  const getStateLabel = (state: string) => {
-    switch (state) {
-      case 'forecast': return 'Proyectado';
-      case 'actual': return 'Real';
-      case 'budget': return 'Presupuesto';
-      default: return 'Otros';
-    }
-  };
-
-  const getStateIcon = (state: string) => {
-    switch (state) {
-      case 'forecast': 
-        return (
-          <svg className="w-5 h-5 text-yellow-600" fill="none" stroke="currentColor" viewBox="0 0 24 24">
-            <path strokeLinecap="round" strokeLinejoin="round" strokeWidth={2} d="M15 12a3 3 0 11-6 0 3 3 0 016 0z" />
-            <path strokeLinecap="round" strokeLinejoin="round" strokeWidth={2} d="M2.458 12C3.732 7.943 7.523 5 12 5c4.478 0 8.268 2.943 9.542 7-1.274 4.057-5.064 7-9.542 7-4.477 0-8.268-2.943-9.542-7z" />
-          </svg>
-        );
-      case 'actual': 
-        return (
-          <svg className="w-5 h-5 text-gray-600" fill="none" stroke="currentColor" viewBox="0 0 24 24">
-            <path strokeLinecap="round" strokeLinejoin="round" strokeWidth={2} d="M9 12l2 2 4-4m6 2a9 9 0 11-18 0 9 9 0 0118 0z" />
-          </svg>
-        );
-      case 'budget': 
-        return (
-          <svg className="w-5 h-5 text-blue-600" fill="none" stroke="currentColor" viewBox="0 0 24 24">
-            <path strokeLinecap="round" strokeLinejoin="round" strokeWidth={2} d="M9 5H7a2 2 0 00-2 2v10a2 2 0 002 2h8a2 2 0 002-2V7a2 2 0 00-2-2h-2M9 5a2 2 0 002 2h2a2 2 0 002-2M9 5a2 2 0 012-2h2a2 2 0 012 2" />
-          </svg>
-        );
-      default: 
-        return (
-          <svg className="w-5 h-5 text-gray-600" fill="none" stroke="currentColor" viewBox="0 0 24 24">
-            <path strokeLinecap="round" strokeLinejoin="round" strokeWidth={2} d="M12 8v4l3 3m6-3a9 9 0 11-18 0 9 9 0 0118 0z" />
-          </svg>
-        );
-    }
-  };
-
-  const getDescription = (state: string) => {
-    switch (state) {
-      case 'forecast': return 'Montos estimados o planificados';
-      case 'actual': return 'Montos ya ejecutados';
-      case 'budget': return 'Montos presupuestados';
-      default: return 'Otros tipos de movimientos';
-    }
-  };
-
-  const hasIncomes = summary.totalIncome > 0;
-
-  return (
-    <div className="rounded-xl border border-gray-200 bg-white p-5 shadow-sm dark:border-gray-800 dark:bg-white/[0.03]">
-      <h4 className="mb-4 text-lg font-semibold text-gray-800 dark:text-white/90">
-        Real vs Proyectado
-      </h4>
-      
-<<<<<<< HEAD
+      
       {/* Recent Ingresos */}
       <div className="col-span-1 md:col-span-2 lg:col-span-3 xl:col-span-4">
         <div className="rounded-xl border border-gray-200 bg-white px-5 pb-5 pt-6 shadow-sm dark:border-gray-800 dark:bg-white/[0.03]">
@@ -416,210 +425,21 @@
             <div className="grid grid-cols-3 rounded-sm bg-gray-100 dark:bg-gray-800 sm:grid-cols-5">
               <div className="p-2.5 text-sm font-medium text-gray-800 dark:text-white/90 xl:p-5">
                 Fecha
-=======
-      <div className="space-y-4">
-        {Object.entries(stateAnalysis).map(([state, data]: [string, any]) => (
-          <div key={state} className="border border-gray-200 rounded-lg p-4 bg-gray-50/50">
-            <div className="flex items-start justify-between mb-3">
-              <div className="flex items-center gap-3">
-                {getStateIcon(state)}
-                <div>
-                  <h5 className="font-medium text-gray-800">
-                    {getStateLabel(state)}
-                  </h5>
-                  <p className="text-xs text-gray-500">
-                    {getDescription(state)}
-                  </p>
-                </div>
->>>>>>> ffe32eb8
-              </div>
-              <span className="text-xs text-gray-500">
-                {data.count} transacciones
-              </span>
+              </div>
+              <div className="p-2.5 text-sm font-medium text-gray-800 dark:text-white/90 xl:p-5">
+                Descripción
+              </div>
+              <div className="hidden p-2.5 text-sm font-medium text-gray-800 dark:text-white/90 sm:block xl:p-5">
+                Categoría
+              </div>
+              <div className="hidden p-2.5 text-sm font-medium text-gray-800 dark:text-white/90 sm:block xl:p-5">
+                Estado
+              </div>
+              <div className="p-2.5 text-sm font-medium text-gray-800 dark:text-white/90 xl:p-5">
+                Monto
+              </div>
             </div>
             
-            <div className="grid grid-cols-2 gap-4">
-              <div className="text-center">
-                <p className="text-xs text-gray-500 mb-1">Ingresos</p>
-                <p className="font-semibold text-green-600">
-                  {hasIncomes ? formatCurrency(data.income) : formatCurrency(0)}
-                </p>
-                {!hasIncomes && (
-                  <p className="text-xs text-gray-400">Próximamente</p>
-                )}
-              </div>
-              <div className="text-center">
-                <p className="text-xs text-gray-500 mb-1">Gastos</p>
-                <p className="font-semibold text-red-600">
-                  {formatCurrency(data.expense)}
-                </p>
-              </div>
-<<<<<<< HEAD
-              <div className="hidden p-2.5 text-sm font-medium text-gray-800 dark:text-white/90 sm:block xl:p-5">
-                Estado
-=======
-            </div>
-            
-            <div className="mt-3 pt-3 border-t border-gray-200">
-              <div className="text-center">
-                <p className="text-xs text-gray-500 mb-1">Balance Neto</p>
-                <p className={`font-bold ${
-                  data.income - data.expense >= 0 ? 'text-green-600' : 'text-red-600'
-                }`}>
-                  {formatCurrency(data.income - data.expense)}
-                </p>
->>>>>>> ffe32eb8
-              </div>
-            </div>
-          </div>
-        ))}
-        
-        {Object.keys(stateAnalysis).length === 0 && (
-          <div className="text-center py-4">
-            <p className="text-sm text-gray-500">No hay datos disponibles</p>
-          </div>
-        )}
-      </div>
-    </div>
-  );
-};
-
-const CashFlowSummary: React.FC<CashFlowSummaryProps> = ({ summary, items }) => {
-
-  // Get recent transactions (reducido para vista general)
-  const recentTransactions = [...items]
-    .sort((a, b) => new Date(b.date).getTime() - new Date(a.date).getTime())
-    .slice(0, 6); // ← Reducido para vista general
-
-  // Calcular tendencias (por ahora solo para gastos)
-  const calculateTrend = (current: number, previous?: number): 'up' | 'down' | 'stable' => {
-    if (!previous) return 'stable';
-    if (current > previous) return 'up';
-    if (current < previous) return 'down';
-    return 'stable';
-  };
-
-  return (
-    <div className="space-y-6">
-      {/* Summary Cards con Ingresos incluidos */}
-      <div className="grid grid-cols-1 gap-4 sm:grid-cols-2 lg:grid-cols-5">
-        <SummaryCard
-          title="Ingresos Totales"
-          value={formatCurrency(summary.totalIncome)} // Por ahora será $0
-          subtitle={summary.forecastIncome && summary.forecastIncome > 0 ? `Proyectado: ${formatCurrency(summary.forecastIncome)}` : "Próximamente disponible"}
-          trend={summary.totalIncome > 0 ? 'up' : 'stable'}
-          textColor="text-green-500"
-          icon={
-            <svg className="h-6 w-6 text-green-500" fill="none" viewBox="0 0 24 24" stroke="currentColor">
-              <path strokeLinecap="round" strokeLinejoin="round" strokeWidth={2} d="M12 6v6m0 0v6m0-6h6m-6 0H6" />
-            </svg>
-          }
-        />
-        
-        <SummaryCard
-          title="Gastos Totales"
-          value={formatCurrency(summary.totalExpense)}
-          subtitle={summary.forecastExpense ? `Proyectado: ${formatCurrency(summary.forecastExpense)}` : undefined}
-          trend={calculateTrend(summary.totalExpense, summary.forecastExpense)}
-          textColor="text-red-500"
-          icon={
-            <svg className="h-6 w-6 text-red-500" fill="none" viewBox="0 0 24 24" stroke="currentColor">
-              <path strokeLinecap="round" strokeLinejoin="round" strokeWidth={2} d="M20 12H4" />
-            </svg>
-          }
-        />
-        
-        <SummaryCard
-          title="Flujo Neto"
-          value={formatCurrency(summary.netCashFlow)}
-          change={summary.previousPeriodChange}
-          textColor={summary.netCashFlow >= 0 ? "text-green-500" : "text-red-500"}
-          trend={summary.netCashFlow >= 0 ? 'up' : 'down'}
-          subtitle={summary.totalIncome === 0 ? "Solo gastos por ahora" : "Balance del período"}
-          icon={
-            <svg className="h-6 w-6 text-blue-500" fill="none" viewBox="0 0 24 24" stroke="currentColor">
-              <path strokeLinecap="round" strokeLinejoin="round" strokeWidth={2} d="M13 7h8m0 0v8m0-8l-8 8-4-4-6 6" />
-            </svg>
-          }
-        />
-        
-        <SummaryCard
-          title="Gastos Pendientes"
-          value={summary.pendingItems.toString()}
-          subtitle="Items por procesar"
-          icon={
-            <svg className="h-6 w-6 text-yellow-500" fill="none" viewBox="0 0 24 24" stroke="currentColor">
-              <path strokeLinecap="round" strokeLinejoin="round" strokeWidth={2} d="M12 8v4l3 3m6-3a9 9 0 11-18 0 9 9 0 0118 0z" />
-            </svg>
-          }
-        />
-        
-        <SummaryCard
-          title="Total Transacciones"
-          value={summary.totalItems.toString()}
-          subtitle="Registros en el período"
-          icon={
-            <svg className="h-6 w-6 text-purple-500" fill="none" viewBox="0 0 24 24" stroke="currentColor">
-              <path strokeLinecap="round" strokeLinejoin="round" strokeWidth={2} d="M9 5H7a2 2 0 00-2 2v10a2 2 0 002 2h8a2 2 0 002-2V7a2 2 0 00-2-2h-2M9 5a2 2 0 002 2h2a2 2 0 002-2M9 5a2 2 0 012-2h2a2 2 0 012 2" />
-            </svg>
-          }
-        />
-      </div>
-
-      {/* Segunda fila de información detallada */}
-      <div className="grid grid-cols-1 gap-4 lg:grid-cols-3">
-        {/* Top Categorías */}
-        <TopCategoriesCard items={items} />
-        
-        {/* Análisis Real vs Proyectado */}
-        <DataTypeAnalysisCard items={items} summary={summary} />
-        
-        {/* Quick Stats adaptado para solo gastos */}
-        <div className="rounded-xl border border-gray-200 bg-white p-5 shadow-sm dark:border-gray-800 dark:bg-white/[0.03]">
-          <h4 className="mb-4 text-lg font-semibold text-gray-800 dark:text-white/90">
-            Estadísticas Rápidas
-          </h4>
-          
-          <div className="space-y-4">
-            <div className="flex justify-between items-center">
-              <span className="text-sm text-gray-600">Total de Transacciones</span>
-              <span className="font-semibold text-gray-800 dark:text-white/90">
-                {items.length}
-              </span>
-            </div>
-            
-            <div className="flex justify-between items-center">
-              <span className="text-sm text-gray-600">Promedio de Gastos</span>
-              <span className="font-semibold text-red-600">
-                {formatCurrency(
-                  items.length > 0
-                    ? items.reduce((sum, i) => sum + i.amount, 0) / items.length
-                    : 0
-                )}
-              </span>
-            </div>
-            
-            <div className="flex justify-between items-center">
-              <span className="text-sm text-gray-600">Gasto Máximo</span>
-              <span className="font-semibold text-red-600">
-                {formatCurrency(
-                  items.length > 0
-                    ? Math.max(...items.map(i => i.amount))
-                    : 0
-                )}
-              </span>
-            </div>
-            
-            <div className="pt-2 border-t border-gray-200">
-              <div className="flex justify-between items-center">
-                <span className="text-sm text-gray-600">Categorías Únicas</span>
-                <span className="font-semibold text-blue-600">
-                  {new Set(items.map(i => i.category)).size}
-                </span>
-              </div>
-            </div>
-            
-<<<<<<< HEAD
             {isLoadingIngresos ? (
               // Loading skeleton
               Array.from({ length: 5 }).map((_, index) => (
@@ -681,116 +501,14 @@
                       + {formatCurrency(ingreso.total_amount)}
                     </p>
                   </div>
-=======
-            <div className="flex justify-between items-center">
-              <span className="text-sm text-gray-600">Fuentes de Datos</span>
-              <span className="font-semibold text-purple-600">
-                {new Set(items.map(i => i.source_type)).size}
-              </span>
-            </div>
-          </div>
-        </div>
-      </div>
-      
-      {/* Transacciones Recientes - Diseño más limpio */}
-      <div className="rounded-xl border border-gray-200 bg-white shadow-sm dark:border-gray-800 dark:bg-white/[0.03] overflow-hidden">
-        <div className="px-6 py-4 border-b border-gray-100 dark:border-gray-700">
-          <div className="flex items-center justify-between">
-            <h4 className="text-xl font-semibold text-gray-800 dark:text-white/90">
-              Transacciones Recientes
-            </h4>
-            <div className="flex items-center gap-3">
-              <span className="text-sm text-gray-500">
-                Últimas {recentTransactions.length} de {items.length}
-              </span>
-              <a 
-                href="#"
-                onClick={(e) => {
-                  e.preventDefault();
-                  // Aquí podrías hacer scroll a la tab de detalles o cambiar la tab activa
-                }}
-                className="text-sm text-blue-600 hover:text-blue-700 font-medium"
-              >
-                Ver todas →
-              </a>
-            </div>
-          </div>
-        </div>
-        
-        <div className="divide-y divide-gray-100 dark:divide-gray-700">
-          {recentTransactions.map((transaction) => (
-            <div 
-              key={transaction.id}
-              className="px-6 py-4 hover:bg-gray-50 dark:hover:bg-gray-800/30 transition-colors"
-            >
-              <div className="flex items-center justify-between">
-                <div className="flex-1 min-w-0">
-                  <div className="flex items-center gap-3 mb-1">
-                    <p className="text-sm font-medium text-gray-900 dark:text-white truncate">
-                      {transaction.description}
-                    </p>
-                    {transaction.state && (
-                      <span className={`inline-flex items-center px-2 py-0.5 rounded-full text-xs font-medium ${
-                        transaction.state === 'actual'
-                          ? 'bg-green-100 text-green-800 dark:bg-green-900/30 dark:text-green-400'
-                          : transaction.state === 'forecast'
-                          ? 'bg-yellow-100 text-yellow-800 dark:bg-yellow-900/30 dark:text-yellow-400'
-                          : 'bg-blue-100 text-blue-800 dark:bg-blue-900/30 dark:text-blue-400'
-                      }`}>
-                        {transaction.state === 'actual' ? 'Real' : 
-                         transaction.state === 'forecast' ? 'Proyectado' : 'Presupuesto'}
-                      </span>
-                    )}
-                  </div>
-                  
-                  <div className="flex items-center gap-4 text-sm text-gray-500">
-                    <span>{new Date(transaction.date).toLocaleDateString()}</span>
-                    <span className="px-2 py-1 bg-gray-100 dark:bg-gray-700 rounded text-xs">
-                      {transaction.category}
-                    </span>
-                    {transaction.cost_center_name && (
-                      <span className="truncate">{transaction.cost_center_name}</span>
-                    )}
-                    {transaction.source_type && (
-                      <span className="text-xs opacity-75">• {transaction.source_type}</span>
-                    )}
-                  </div>
-                </div>
-                
-                <div className="ml-4 flex-shrink-0 text-right">
-                  <p className="text-sm font-semibold text-red-600">
-                    -{formatCurrency(transaction.amount)}
-                  </p>
->>>>>>> ffe32eb8
                 </div>
               ))
             ) : (
               <div className="flex items-center justify-center p-8">
                 <p className="text-gray-500 dark:text-gray-400">No hay ingresos recientes</p>
               </div>
-<<<<<<< HEAD
             )}
           </div>
-=======
-            </div>
-          ))}
-          
-          {recentTransactions.length === 0 && (
-            <div className="px-6 py-8 text-center">
-              <div className="mx-auto h-12 w-12 text-gray-400 mb-4">
-                <svg fill="none" stroke="currentColor" viewBox="0 0 24 24">
-                  <path strokeLinecap="round" strokeLinejoin="round" strokeWidth={1} d="M9 5H7a2 2 0 00-2 2v10a2 2 0 002 2h8a2 2 0 002-2V7a2 2 0 00-2-2h-2M9 5a2 2 0 002 2h2a2 2 0 002-2M9 5a2 2 0 012-2h2a2 2 0 012 2" />
-                </svg>
-              </div>
-              <h3 className="text-sm font-medium text-gray-900 dark:text-white mb-1">
-                No hay transacciones
-              </h3>
-              <p className="text-sm text-gray-500">
-                No se encontraron movimientos para el período seleccionado.
-              </p>
-            </div>
-          )}
->>>>>>> ffe32eb8
         </div>
       </div>
     </div>
